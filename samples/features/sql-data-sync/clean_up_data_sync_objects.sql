--- conflicted
+++ resolved
@@ -3,72 +3,18 @@
 --In case you wish to delete objects related to all the tables you can uncomment the following:
 --set @TableName = ''
 
-
--- List Data Sync user tables
-select * from sys.tables as st join sys.schemas as ss on ss.schema_id = st.schema_id 
-<<<<<<< HEAD
-where ss.name = 'DataSync' and st.name like '%' + @TableName + '_dss_%'
-
 -- Generate the script to drop Data Sync tables
 select 'drop table [DataSync].['+ st.name+ '];' from sys.tables as st join sys.schemas as ss on ss.schema_id = st.schema_id 
 where ss.name = 'DataSync' and st.name like '%' + @TableName + '_dss_%'
-
-
--- List Data Sync stored procedures
-select * from sys.procedures as sp join sys.schemas as ss on ss.schema_id = sp.schema_id 
-where ss.name = 'DataSync' and sp.name like '%' + @TableName + '_dss_%'
 
 -- Generate the script to drop Data Sync stored procedures
 select 'drop procedure [DataSync].['+ sp.name+ '];' from sys.procedures as sp join sys.schemas as ss on ss.schema_id = sp.schema_id 
 where ss.name = 'DataSync' and sp.name like '%' + @TableName + '_dss_%'
 
-
--- List Data Sync triggers
-select * from sys.objects where type = 'TR' and name like '%' + @TableName + '_dss_%'
-
 -- Generate the script to delete Data Sync triggers
 select 'drop trigger [' + schema_name(schema_id) + '].[' + name + ']'
 from sys.objects where type = 'TR' and name like '%' + @TableName + '_dss_%'
 
-
--- List Data Sync-related udtt
-select * from sys.types as st join sys.schemas as ss on st.schema_id = ss.schema_id 
-where ss.name = 'DataSync' and st.name like '%' + @TableName + '_dss_%'
-
 -- Generate the script to delete Data Sync-related udtt
 select 'drop type  [DataSync].['+ st.name+ '];' from sys.types as st join sys.schemas as ss on st.schema_id = ss.schema_id 
-where ss.name = 'DataSync' and st.name like '%' + @TableName + '_dss_%'
-=======
-where ss.name = 'DataSync' and st.name like '%_dss%' and st.name like '%<tablename>_dss%'
-
--- Generate the script to drop Data Sync tables
-select 'Drop table [DataSync].['+ st.name+ '];' from sys.tables as st join sys.schemas as ss on ss.schema_id = st.schema_id 
-where ss.name = 'DataSync' and st.name like '%_dss%' and st.name like '%<tablename>_dss%'
-
--- List Data Sync stored procedures
-select * from sys.procedures as sp join sys.schemas as ss on ss.schema_id = sp.schema_id 
-where ss.name = 'DataSync' and sp.name like '%_dss_%'  and sp.name like '%<tablename>_dss%'
-
---- Generate the script to drop Data Sync stored procedures
-select 'Drop procedure [DataSync].['+ sp.name+ '];' from sys.procedures as sp join sys.schemas as ss on ss.schema_id = sp.schema_id 
-where ss.name = 'DataSync' and sp.name like '%_dss_%' and sp.name like '%<tablename>_dss%'
-
--- List Data Sync triggers
-select * from sys.triggers as st
-where st.name like '%_dss%' and st.name like '%trigger' and st.name like '%<tablename>_dss%'
-
--- Generate the script to drop Data Sync triggers
-select 'Drop trigger ['+st.name+']' from sys.triggers as st
-where st.name like '%_dss%' and st.name like '%trigger' and st.name like '%<tablename>_dss%'
-
--- List Data Sync UDTs
-select * from sys.types as st join 
-sys.schemas as ss on st.schema_id = ss.schema_id 
-where ss.name = 'DataSync' and st.name like '%_dss_%' and st.name like '%<tablename>_dss%'
-
--- Generate the script to drop Data Sync UDTs
-select 'Drop Type  [DataSync].['+ st.name+ '];' 
-from sys.types as st join 
-sys.schemas as ss on st.schema_id = ss.schema_id 
-where ss.name = 'DataSync' and st.name like '%_dss_%' and st.name like '%<tablename>_dss%'
->>>>>>> 6c5f4724
+where ss.name = 'DataSync' and st.name like '%' + @TableName + '_dss_%'